<<<<<<< HEAD
# Use the official Python image from the Docker Hub
FROM python:3.11-slim

# Upgrade the pip version to the most recent version
RUN pip install --upgrade pip
=======
# FROM ghcr.io/astral-sh/uv:0.7
FROM python:3.13-slim-bookworm
COPY --from=ghcr.io/astral-sh/uv:0.7 /uv /uvx /bin/
>>>>>>> 083c5c24

# Setup the app in workspace
WORKDIR /workspace

# Install backend dependencies
COPY --chmod=755 pyproject.toml .
COPY --chmod=755 uv.lock .
RUN uv sync

# Copy backend for production
COPY --chmod=755 . .

# Container start script
CMD [ "python", "MCP/server.py" ]<|MERGE_RESOLUTION|>--- conflicted
+++ resolved
@@ -1,14 +1,6 @@
-<<<<<<< HEAD
-# Use the official Python image from the Docker Hub
-FROM python:3.11-slim
-
-# Upgrade the pip version to the most recent version
-RUN pip install --upgrade pip
-=======
 # FROM ghcr.io/astral-sh/uv:0.7
 FROM python:3.13-slim-bookworm
 COPY --from=ghcr.io/astral-sh/uv:0.7 /uv /uvx /bin/
->>>>>>> 083c5c24
 
 # Setup the app in workspace
 WORKDIR /workspace
@@ -22,4 +14,4 @@
 COPY --chmod=755 . .
 
 # Container start script
-CMD [ "python", "MCP/server.py" ]+CMD [ "python", "main.py" ]